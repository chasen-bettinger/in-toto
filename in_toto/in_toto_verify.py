#!/usr/bin/env python
"""
<Program Name>
  in_toto_verify.py

<Author>
  Lukas Puehringer <lukas.puehringer@nyu.edu>

<Started>
  Oct 3, 2016

<Copyright>
  See LICENSE for licensing information.

<Purpose>
  Provides a command line interface that wraps the verification of
  in_toto final product.

  The actual verification is implemented in verifylib.

  Example Usage:
  ```
  in-toto-verify --layout <root.layout> --layout-keys <layout-key>
  ```

"""
import sys
import argparse

from in_toto import log
<<<<<<< HEAD
import in_toto.models.layout
import in_toto.util
=======
from in_toto import verifylib
>>>>>>> 6755c058

def in_toto_verify(layout_path, layout_key_paths):
  """
  <Purpose>
    Calls verifylib.in_toto_verify and handles exceptions

  <Arguments>
    layout_path:
            Path to the layout that is being verified.

    layout_key_paths:
            List of paths to project owner public keys, used to verify the
            layout's signature.

  <Exceptions>
    SystemExit if any exception occurs

  <Side Effects>
    Calls sys.exit(1) if an exception is raised

  <Returns>
    None.

  """
  try:
<<<<<<< HEAD
    log.doing("Verifying software supply chain...")

    log.doing("Reading layout...")
    layout = in_toto.models.layout.Layout.read_from_file(layout_path)

    log.doing("Reading layout key(s)...")
    layout_key_dict = in_toto.util.import_rsa_public_keys_from_files_as_dict(
        layout_key_paths)

    verifylib.in_toto_verify(layout, layout_key_dict)
=======
    verifylib.in_toto_verify(layout_path, layout_key_paths)

>>>>>>> 6755c058
  except Exception as e:
    log.fail_verification("{0} - {1}".format(type(e).__name__, e))
    sys.exit(1)

def main():
  """Parse arguments and call in_toto_verify. """
  parser = argparse.ArgumentParser(
      description="Verifies in-toto final product")

  # Whitespace padding to align with program name
  lpad = (len(parser.prog) + 1) * " "

  parser.usage = ("\n"
      "%(prog)s --layout <layout path>\n{0}"
               "--layout-keys <filepath>[ <filepath> ...]\n{0}"
               "[--verbose]\n\n"
               .format(lpad))

  in_toto_args = parser.add_argument_group("in-toto options")

  in_toto_args.add_argument("-l", "--layout", type=str, required=True,
      help="Root layout to use for verification")

  in_toto_args.add_argument("-k", "--layout-keys", type=str, required=True,
    nargs="+", help="Key(s) to verify root layout signature")

  in_toto_args.add_argument("-v", "--verbose", dest="verbose",
      help="Verbose execution.", default=False, action="store_true")

  args = parser.parse_args()

  # Turn on all the `log.info()` in the library
  if args.verbose:
    log.logging.getLogger().setLevel(log.logging.INFO)

  in_toto_verify(args.layout, args.layout_keys)

if __name__ == "__main__":
  main()<|MERGE_RESOLUTION|>--- conflicted
+++ resolved
@@ -28,12 +28,9 @@
 import argparse
 
 from in_toto import log
-<<<<<<< HEAD
 import in_toto.models.layout
 import in_toto.util
-=======
 from in_toto import verifylib
->>>>>>> 6755c058
 
 def in_toto_verify(layout_path, layout_key_paths):
   """
@@ -59,7 +56,6 @@
 
   """
   try:
-<<<<<<< HEAD
     log.doing("Verifying software supply chain...")
 
     log.doing("Reading layout...")
@@ -70,10 +66,6 @@
         layout_key_paths)
 
     verifylib.in_toto_verify(layout, layout_key_dict)
-=======
-    verifylib.in_toto_verify(layout_path, layout_key_paths)
-
->>>>>>> 6755c058
   except Exception as e:
     log.fail_verification("{0} - {1}".format(type(e).__name__, e))
     sys.exit(1)
