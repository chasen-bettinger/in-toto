--- conflicted
+++ resolved
@@ -39,11 +39,7 @@
 import in_toto.models.layout
 import in_toto.models.link
 from in_toto.exceptions import (RuleVerficationError, LayoutExpiredError,
-<<<<<<< HEAD
     ThresholdVerificationError, BadReturnValueError)
-=======
-    BadReturnValueError)
->>>>>>> 0aa3f56f
 from in_toto.matchrule_validators import check_matchrule_syntax
 import in_toto.log as log
 
@@ -129,15 +125,9 @@
     _raise_on_bad_retval(link.return_value, inspection.run)
 
     inspection_links_dict[inspection.name] = link
-<<<<<<< HEAD
-    
-    # Dump the inpsection link file for auditing
-    # Keep in mind that this pollutes the verfier's (client's) filesystem.
-=======
 
     # Dump the inspection link file for auditing
     # Keep in mind that this pollutes the verifier's (client's) filesystem.
->>>>>>> 0aa3f56f
     link.dump()
 
     in_toto.settings.ARTIFACT_BASE_PATH = base_path_backup
