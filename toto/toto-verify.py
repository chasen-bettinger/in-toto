#!/usr/bin/env python
"""
<Program Name>
  toto-verify.py

<Author>
  Lukas Puehringer <lukas.puehringer@nyu.edu>

<Started>
  Oct 3, 2016

<Copyright>
  See LICENSE for licensing information.

<Purpose>
  Provides a command line interface that wraps the verification of
  toto final product.

  The actual verification is implemented in verifylib.

  Example Usage:
  ```
  toto-verify.py --layout <root.layout> --layout-keys <layout-key>
  ```

"""
import sys
import argparse

import toto.util
import toto.verifylib
import toto.log as log
from toto.models.layout import Layout

def _die(msg, exitcode=1):
  log.failing(msg)
  sys.exit(exitcode)

def in_toto_verify(layout_path, layout_key_paths):
  """Loads layout file and layout keys from disk and performs all in-toto
  verifications."""

  try:
    log.doing("load layout...")
    layout = Layout.read_from_file(layout_path)
  except Exception, e:
    _die("in load layout - %s" % e)

  try:
    log.doing("load layout keys...")
    layout_key_dict = toto.util.import_rsa_public_keys_from_files_as_dict(
        layout_key_paths)
  except Exception, e:
    _die("in load layout keys - %s" % e)

  try:
    log.doing("verify layout signatures...")
    toto.verifylib.verify_layout_signatures(layout, layout_key_dict)
  except Exception, e:
    _die("in verify layout signatures - %s" % e)

  try:
    log.doing("load link metadata for steps...")
    step_link_dict = layout.import_step_metadata_from_files_as_dict()
  except Exception, e:
    _die("in load link metadata - %s" % e)

  try:
    log.doing("verify all step command alignments...")
    toto.verifylib.verify_all_steps_command_alignment(layout, step_link_dict)
  except Exception, e:
    _die("command alignments - %s" % e)

  try:
    log.doing("verify signatures for all links...")
    toto.verifylib.verify_all_steps_signatures(layout, step_link_dict)
  except Exception, e:
    _die("in verify link signatures - %s" % e)

  try:
    log.doing("run all inspections...")
    inspection_link_dict = toto.verifylib.run_all_inspections(layout)
  except Exception, e:
    _die("in run inspections - %s" % e)

  try:
    log.doing("verify all step matchrules...")
    toto.verifylib.verify_all_item_rules(layout.steps, step_link_dict,
        step_link_dict)
  except Exception, e:
    _die("in verify all step matchrules - %s" % e)

  try:
    log.doing("verify all inspection matchrules...")
    toto.verifylib.verify_all_item_rules(layout.inspect, inspection_link_dict,
        step_link_dict)
  except Exception, e:
    _die("in verify all inspection matchrules - %s" % e)

  log.passing("all verification")

def main():
  parser = argparse.ArgumentParser(
      description="Verifies in-toto final product",
      usage=("toto-verify.py --layout <layout path>\n" +
             "                      --layout-keys (<layout pubkey path>,...)"))

  toto_args = parser.add_argument_group("Toto options")

  toto_args.add_argument("-l", "--layout", type=str, required=True,
      help="Root layout to use for verification")

  toto_args.add_argument("-k", "--layout-keys", type=str, required=True,
    help="Key(s) to verify root layout signature (separated ',')")

  args = parser.parse_args()

<<<<<<< HEAD
  layout_key = toto.util.prompt_import_rsa_key_from_file(args.layout_key)

  retval = toto.verifylib.toto_verify(args.layout, layout_key)
  sys.exit(retval)
=======
  layout_key_paths = args.layout_keys.split(',')
  in_toto_verify(args.layout, layout_key_paths)
>>>>>>> f5da01f4

if __name__ == '__main__':
  main()<|MERGE_RESOLUTION|>--- conflicted
+++ resolved
@@ -115,15 +115,8 @@
 
   args = parser.parse_args()
 
-<<<<<<< HEAD
-  layout_key = toto.util.prompt_import_rsa_key_from_file(args.layout_key)
-
-  retval = toto.verifylib.toto_verify(args.layout, layout_key)
-  sys.exit(retval)
-=======
   layout_key_paths = args.layout_keys.split(',')
   in_toto_verify(args.layout, layout_key_paths)
->>>>>>> f5da01f4
 
 if __name__ == '__main__':
   main()